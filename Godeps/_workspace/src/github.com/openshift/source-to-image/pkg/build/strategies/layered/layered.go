package layered

import (
	"bufio"
	"bytes"
	"fmt"
	"io"
	"io/ioutil"
	"os"
	"path"
	"path/filepath"
	"regexp"
	"time"

	"github.com/golang/glog"
	"github.com/openshift/source-to-image/pkg/api"
	"github.com/openshift/source-to-image/pkg/build"
	"github.com/openshift/source-to-image/pkg/docker"
	"github.com/openshift/source-to-image/pkg/errors"
	"github.com/openshift/source-to-image/pkg/tar"
	"github.com/openshift/source-to-image/pkg/util"
)

const defaultDestination = "/tmp"

// A Layered builder builds images by first performing a docker build to inject
// (layer) the source code and s2i scripts into the builder image, prior to
// running the new image with the assemble script. This is necessary when the
// builder image does not include "sh" and "tar" as those tools are needed
// during the normal source injection process.
type Layered struct {
	config     *api.Config
	docker     docker.Docker
	fs         util.FileSystem
	tar        tar.Tar
	scripts    build.ScriptsHandler
	hasOnBuild bool
}

// New creates a Layered builder.
func New(config *api.Config, scripts build.ScriptsHandler, overrides build.Overrides) (*Layered, error) {
	d, err := docker.New(config.DockerConfig, config.PullAuthentication)
	if err != nil {
		return nil, err
	}
	tarHandler := tar.New()
	tarHandler.SetExclusionPattern(regexp.MustCompile(config.ExcludeRegExp))
	return &Layered{
		docker:  d,
		config:  config,
		fs:      util.NewFileSystem(),
		tar:     tarHandler,
		scripts: scripts,
	}, nil
}

// getDestination returns the destination directory from the config.
func getDestination(config *api.Config) string {
	destination := config.Destination
	if len(destination) == 0 {
		destination = defaultDestination
	}
	return destination
}

// checkValidDirWithContents returns true if the parameter provided is a valid,
// accessible and non-empty directory.
func checkValidDirWithContents(name string) bool {
	items, err := ioutil.ReadDir(name)
	if os.IsNotExist(err) {
		glog.Warningf("Unable to access directory %q: %v", name, err)
	}
	return !(err != nil || len(items) == 0)
}

<<<<<<< HEAD
//CreateDockerfile takes the various inputs and creates the Dockerfile used by the docker cmd
// to create the image produces by s2i
=======
// CreateDockerfile takes the various inputs and creates the Dockerfile used by
// the docker cmd to create the image produced by s2i.
>>>>>>> 1b04cb23
func (builder *Layered) CreateDockerfile(config *api.Config) error {
	buffer := bytes.Buffer{}

	user, err := builder.docker.GetImageUser(builder.config.BuilderImage)
	if err != nil {
		return err
	}

	scriptsDir := filepath.Join(getDestination(config), "scripts")
	sourcesDir := filepath.Join(getDestination(config), "src")

	uploadScriptsDir := path.Join(config.WorkingDir, api.UploadScripts)

	buffer.WriteString(fmt.Sprintf("FROM %s\n", builder.config.BuilderImage))
	// only COPY scripts dir if required scripts are present, i.e. the dir is not empty;
	// even if the "scripts" dir exists, the COPY would fail if it was empty
	scriptsIncluded := checkValidDirWithContents(uploadScriptsDir)
	if scriptsIncluded {
		glog.V(2).Infof("The scripts are included in %q directory", uploadScriptsDir)
		buffer.WriteString(fmt.Sprintf("COPY scripts %s\n", scriptsDir))
	} else {
		// if an err on reading or opening dir, can't copy it
		glog.V(2).Infof("Could not gather scripts from the directory %q", uploadScriptsDir)
	}
	buffer.WriteString(fmt.Sprintf("COPY src %s\n", sourcesDir))

	//TODO: We need to account for images that may not have chown. There is a proposal
	//      to specify the owner for COPY here: https://github.com/docker/docker/pull/9934
	if len(user) > 0 {
		buffer.WriteString("USER root\n")
		if scriptsIncluded {
			buffer.WriteString(fmt.Sprintf("RUN chown -R %s -- %s %s\n", user, scriptsDir, sourcesDir))
		} else {
			buffer.WriteString(fmt.Sprintf("RUN chown -R %s -- %s\n", user, sourcesDir))
		}
		buffer.WriteString(fmt.Sprintf("USER %s\n", user))
	}

	uploadDir := filepath.Join(builder.config.WorkingDir, "upload")
	if err := builder.fs.WriteFile(filepath.Join(uploadDir, "Dockerfile"), buffer.Bytes()); err != nil {
		return err
	}
	glog.V(2).Infof("Writing custom Dockerfile to %s", uploadDir)
	return nil
}

// SourceTar returns a stream to the source tar file.
// TODO: this should stop generating a file, and instead stream the tar.
<<<<<<< HEAD
//SourceTar returns a stream to the source tar file
=======
>>>>>>> 1b04cb23
func (builder *Layered) SourceTar(config *api.Config) (io.ReadCloser, error) {
	uploadDir := filepath.Join(config.WorkingDir, "upload")
	tarFileName, err := builder.tar.CreateTarFile(builder.config.WorkingDir, uploadDir)
	if err != nil {
		return nil, err
	}
	return builder.fs.Open(tarFileName)
}

<<<<<<< HEAD
//Build handles the `docker build` equivalent execution, returning the success/failure details
func (builder *Layered) Build(config *api.Config) (*api.Result, error) {
	if config.HasOnBuild && config.BlockOnBuild {
		return nil, fmt.Errorf("builder image uses ONBUILD instructions but ONBUILD is not allowed.")
=======
// Build handles the `docker build` equivalent execution, returning the
// success/failure details.
func (builder *Layered) Build(config *api.Config) (*api.Result, error) {
	if config.HasOnBuild && config.BlockOnBuild {
		return nil, fmt.Errorf("builder image uses ONBUILD instructions but ONBUILD is not allowed")
>>>>>>> 1b04cb23
	}

	if err := builder.CreateDockerfile(config); err != nil {
		return nil, err
	}

	glog.V(2).Info("Creating application source code image")
	tarStream, err := builder.SourceTar(config)
	if err != nil {
		return nil, err
	}
	defer tarStream.Close()

<<<<<<< HEAD
	dockerImageReference, err := docker.ParseDockerImageReference(builder.config.BuilderImage)
=======
	dockerImageReference, err := docker.ParseImageReference(builder.config.BuilderImage)
>>>>>>> 1b04cb23
	if err != nil {
		return nil, err
	}
	// if we fall down this path via oc new-app, the builder image will be a docker image ref ending
	// with a @<hex image id> instead of a tag; simply appending the time stamp to the end of a
	// hex image id ref is not kosher with the docker API; so we remove the ID piece, and then
	// construct the new image name
	var newBuilderImage string
	if len(dockerImageReference.ID) == 0 {
		newBuilderImage = fmt.Sprintf("%s-%d", builder.config.BuilderImage, time.Now().UnixNano())
	} else {
		if len(dockerImageReference.Registry) > 0 {
			newBuilderImage = fmt.Sprintf("%s/", dockerImageReference.Registry)
		}
		if len(dockerImageReference.Namespace) > 0 {
			newBuilderImage = fmt.Sprintf("%s%s/", newBuilderImage, dockerImageReference.Namespace)
		}
		newBuilderImage = fmt.Sprintf("%s%s:s2i-layered-%d", newBuilderImage, dockerImageReference.Name, time.Now().UnixNano())
	}

	outReader, outWriter := io.Pipe()
	defer outReader.Close()
	defer outWriter.Close()
	opts := docker.BuildImageOptions{
		Name:         newBuilderImage,
		Stdin:        tarStream,
		Stdout:       outWriter,
		CGroupLimits: config.CGroupLimits,
	}
	// goroutine to stream container's output
	go func(reader io.Reader) {
		scanner := bufio.NewReader(reader)
		for {
			text, err := scanner.ReadString('\n')
			if err != nil {
				// we're ignoring ErrClosedPipe, as this is information
				// the docker container ended streaming logs
				if glog.V(2) && err != io.ErrClosedPipe && err != io.EOF {
					glog.Errorf("Error reading docker stdout, %v", err)
				}
				break
			}
			glog.V(2).Info(text)
		}
	}(outReader)

	glog.V(2).Infof("Building new image %s with scripts and sources already inside", newBuilderImage)
	if err = builder.docker.BuildImage(opts); err != nil {
		return nil, err
	}

	// upon successful build we need to modify current config
	builder.config.LayeredBuild = true
	// new image name
	builder.config.BuilderImage = newBuilderImage
	// see CreateDockerfile, conditional copy, location of scripts
	scriptsIncluded := checkValidDirWithContents(path.Join(config.WorkingDir, api.UploadScripts))
	glog.V(2).Infof("Scripts dir has contents %v", scriptsIncluded)
	if scriptsIncluded {
		builder.config.ScriptsURL = "image://" + path.Join(getDestination(config), "scripts")
	} else {
		builder.config.ScriptsURL, err = builder.docker.GetScriptsURL(newBuilderImage)
		if err != nil {
			return nil, err
		}
	}

	glog.V(2).Infof("Building %s using sti-enabled image", builder.config.Tag)
	if err := builder.scripts.Execute(api.Assemble, config.AssembleUser, builder.config); err != nil {
		switch e := err.(type) {
		case errors.ContainerError:
			return nil, errors.NewAssembleError(builder.config.Tag, e.Output, e)
		default:
			return nil, err
		}
	}

	return &api.Result{
		Success: true,
	}, nil
}<|MERGE_RESOLUTION|>--- conflicted
+++ resolved
@@ -73,13 +73,8 @@
 	return !(err != nil || len(items) == 0)
 }
 
-<<<<<<< HEAD
-//CreateDockerfile takes the various inputs and creates the Dockerfile used by the docker cmd
-// to create the image produces by s2i
-=======
 // CreateDockerfile takes the various inputs and creates the Dockerfile used by
 // the docker cmd to create the image produced by s2i.
->>>>>>> 1b04cb23
 func (builder *Layered) CreateDockerfile(config *api.Config) error {
 	buffer := bytes.Buffer{}
 
@@ -128,10 +123,6 @@
 
 // SourceTar returns a stream to the source tar file.
 // TODO: this should stop generating a file, and instead stream the tar.
-<<<<<<< HEAD
-//SourceTar returns a stream to the source tar file
-=======
->>>>>>> 1b04cb23
 func (builder *Layered) SourceTar(config *api.Config) (io.ReadCloser, error) {
 	uploadDir := filepath.Join(config.WorkingDir, "upload")
 	tarFileName, err := builder.tar.CreateTarFile(builder.config.WorkingDir, uploadDir)
@@ -141,18 +132,11 @@
 	return builder.fs.Open(tarFileName)
 }
 
-<<<<<<< HEAD
-//Build handles the `docker build` equivalent execution, returning the success/failure details
-func (builder *Layered) Build(config *api.Config) (*api.Result, error) {
-	if config.HasOnBuild && config.BlockOnBuild {
-		return nil, fmt.Errorf("builder image uses ONBUILD instructions but ONBUILD is not allowed.")
-=======
 // Build handles the `docker build` equivalent execution, returning the
 // success/failure details.
 func (builder *Layered) Build(config *api.Config) (*api.Result, error) {
 	if config.HasOnBuild && config.BlockOnBuild {
 		return nil, fmt.Errorf("builder image uses ONBUILD instructions but ONBUILD is not allowed")
->>>>>>> 1b04cb23
 	}
 
 	if err := builder.CreateDockerfile(config); err != nil {
@@ -166,11 +150,7 @@
 	}
 	defer tarStream.Close()
 
-<<<<<<< HEAD
-	dockerImageReference, err := docker.ParseDockerImageReference(builder.config.BuilderImage)
-=======
 	dockerImageReference, err := docker.ParseImageReference(builder.config.BuilderImage)
->>>>>>> 1b04cb23
 	if err != nil {
 		return nil, err
 	}
