--- conflicted
+++ resolved
@@ -689,7 +689,6 @@
         OS_GIT_SHORT_VERSION+="-dirty"
         OS_GIT_VERSION+="-dirty"
       fi
-<<<<<<< HEAD
 
       # Try to match the "git describe" output to a regex to try to extract
       # the "major" and "minor" versions and whether this is the exact tagged
@@ -701,8 +700,6 @@
           OS_GIT_MINOR+="+"
         fi
       fi
-=======
->>>>>>> b39e67f3
     fi
   fi
 }
