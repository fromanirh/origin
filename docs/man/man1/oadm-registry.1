--- conflicted
+++ resolved
@@ -1,216 +1,3 @@
-<<<<<<< HEAD
-.TH "OADM" "1" " Openshift CLI User Manuals" "Openshift" "June 2016"  ""
-
-
-.SH NAME
-.PP
-oadm registry \- Install the integrated Docker registry
-
-
-.SH SYNOPSIS
-.PP
-\fBoadm registry\fP [OPTIONS]
-
-
-.SH DESCRIPTION
-.PP
-Install or configure an integrated Docker registry
-
-.PP
-This command sets up a Docker registry integrated with your cluster to provide notifications when images are pushed. With no arguments, the command will check for the existing registry service called 'docker\-registry' and try to create it. If you want to test whether the registry has been created add the \-\-dry\-run flag and the command will exit with 1 if the registry does not exist.
-
-.PP
-To run a highly available registry, you should be using a remote storage mechanism like an object store (several are supported by the Docker registry). The default Docker registry image is configured to accept configuration as environment variables \- refer to the configuration file in that image for more on setting up alternative storage. Once you've made those changes, you can pass \-\-replicas=2 or higher to ensure you have failover protection. The default registry setup uses a local volume and the data will be lost if you delete the running pod.
-
-.PP
-If multiple ports are specified using the option \-\-ports, the first specified port will be chosen for use as the REGISTRY HTTP ADDR and will be passed to Docker registry.
-
-.PP
-NOTE: This command is intended to simplify the tasks of setting up a Docker registry in a new installation. Some configuration beyond this command is still required to make your registry persist data.
-
-
-.SH OPTIONS
-.PP
-\fB\-\-create\fP=false
-    deprecated; this is now the default behavior
-
-.PP
-\fB\-\-daemonset\fP=false
-    If true, use a daemonset instead of a deployment config.
-
-.PP
-\fB\-\-dry\-run\fP=false
-    If true, show the result of the operation without performing it.
-
-.PP
-\fB\-\-enforce\-quota\fP=false
-    If true, the registry will refuse to write blobs if they exceed quota limits
-
-.PP
-\fB\-\-images\fP="openshift3/ose\-${component}:${version}"
-    The image to base this registry on \- ${component} will be replaced with \-\-type
-
-.PP
-\fB\-\-labels\fP="docker\-registry=default"
-    A set of labels to uniquely identify the registry and its components.
-
-.PP
-\fB\-\-latest\-images\fP=false
-    If true, attempt to use the latest image for the registry instead of the latest release.
-
-.PP
-\fB\-\-mount\-host\fP=""
-    If set, the registry volume will be created as a host\-mount at this path.
-
-.PP
-\fB\-o\fP, \fB\-\-output\fP=""
-    Output results as yaml or json instead of executing, or use name for succint output (resource/name).
-
-.PP
-\fB\-\-output\-version\fP=""
-    The preferred API versions of the output objects
-
-.PP
-\fB\-\-ports\fP="5000"
-    A comma delimited list of ports or port pairs to expose on the registry pod. The default is set for 5000.
-
-.PP
-\fB\-\-replicas\fP=1
-    The replication factor of the registry; commonly 2 when high availability is desired.
-
-.PP
-\fB\-\-selector\fP=""
-    Selector used to filter nodes on deployment. Used to run registries on a specific set of nodes.
-
-.PP
-\fB\-\-service\-account\fP="registry"
-    Name of the service account to use to run the registry pod.
-
-.PP
-\fB\-\-tls\-certificate\fP=""
-    An optional path to a PEM encoded certificate (which may contain the private key) for serving over TLS
-
-.PP
-\fB\-\-tls\-key\fP=""
-    An optional path to a PEM encoded private key for serving over TLS
-
-.PP
-\fB\-\-type\fP="docker\-registry"
-    The registry image to use \- if you specify \-\-images this flag may be ignored.
-
-.PP
-\fB\-\-volume\fP="/registry"
-    The volume path to use for registry storage; defaults to /registry which is the default for origin\-docker\-registry.
-
-
-.SH OPTIONS INHERITED FROM PARENT COMMANDS
-.PP
-\fB\-\-api\-version\fP=""
-    DEPRECATED: The API version to use when talking to the server
-
-.PP
-\fB\-\-as\fP=""
-    Username to impersonate for the operation
-
-.PP
-\fB\-\-azure\-container\-registry\-config\fP=""
-    Path to the file container Azure container registry configuration information.
-
-.PP
-\fB\-\-certificate\-authority\fP=""
-    Path to a cert. file for the certificate authority
-
-.PP
-\fB\-\-client\-certificate\fP=""
-    Path to a client certificate file for TLS
-
-.PP
-\fB\-\-client\-key\fP=""
-    Path to a client key file for TLS
-
-.PP
-\fB\-\-cluster\fP=""
-    The name of the kubeconfig cluster to use
-
-.PP
-\fB\-\-config\fP=""
-    Path to the config file to use for CLI requests.
-
-.PP
-\fB\-\-context\fP=""
-    The name of the kubeconfig context to use
-
-.PP
-\fB\-\-google\-json\-key\fP=""
-    The Google Cloud Platform Service Account JSON Key to use for authentication.
-
-.PP
-\fB\-\-insecure\-skip\-tls\-verify\fP=false
-    If true, the server's certificate will not be checked for validity. This will make your HTTPS connections insecure
-
-.PP
-\fB\-\-log\-flush\-frequency\fP=0
-    Maximum number of seconds between log flushes
-
-.PP
-\fB\-\-match\-server\-version\fP=false
-    Require server version to match client version
-
-.PP
-\fB\-n\fP, \fB\-\-namespace\fP=""
-    If present, the namespace scope for this CLI request
-
-.PP
-\fB\-\-request\-timeout\fP="0"
-    The length of time to wait before giving up on a single server request. Non\-zero values should contain a corresponding time unit (e.g. 1s, 2m, 3h). A value of zero means don't timeout requests.
-
-.PP
-\fB\-\-server\fP=""
-    The address and port of the Kubernetes API server
-
-.PP
-\fB\-\-token\fP=""
-    Bearer token for authentication to the API server
-
-.PP
-\fB\-\-user\fP=""
-    The name of the kubeconfig user to use
-
-
-.SH EXAMPLE
-.PP
-.RS
-
-.nf
-  # Check if default Docker registry ("docker\-registry") has been created
-  oadm registry \-\-dry\-run
-  
-  # See what the registry will look like if created
-  oadm registry \-o yaml
-  
-  # Create a registry with two replicas if it does not exist
-  oadm registry \-\-replicas=2
-  
-  # Use a different registry image
-  oadm registry \-\-images=myrepo/docker\-registry:mytag
-  
-  # Enforce quota and limits on images
-  oadm registry \-\-enforce\-quota
-
-.fi
-.RE
-
-
-.SH SEE ALSO
-.PP
-\fBoadm(1)\fP,
-
-
-.SH HISTORY
-.PP
-June 2016, Ported from the Kubernetes man\-doc generator
-=======
 This file is autogenerated, but we've stopped checking such files into the
 repository to reduce the need for rebases. Please run hack/generate-docs.sh to
-populate this file.
->>>>>>> eddbd202
+populate this file.