--- conflicted
+++ resolved
@@ -137,13 +137,9 @@
         case "start-build":
           return "http://docs.openshift.com/enterprise/latest/dev_guide/builds.html#starting-a-build";
         case "deployment-operations":
-<<<<<<< HEAD
           return "http://docs.openshift.com/enterprise/latest/cli_reference/basic_cli_operations.html#build-and-deployment-cli-operations";
-=======
-          return "http://docs.openshift.org/latest/cli_reference/basic_cli_operations.html#deployment-operations";
         case "route-types":
-          return "https://docs.openshift.org/latest/architecture/core_concepts/routes.html#route-types";
->>>>>>> c2d08665
+          return "https://docs.openshift.com/enterprise/latest/architecture/core_concepts/routes.html#route-types";
         default:
           return "http://docs.openshift.com/enterprise/latest/welcome/index.html";
       }
