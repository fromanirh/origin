--- conflicted
+++ resolved
@@ -24,11 +24,7 @@
 	configName = strings.Repeat("a", validation.DNS1123LabelMaxLength)
 )
 
-<<<<<<< HEAD
-func makeBuildConfig(version int, deleting bool) *buildapi.BuildConfig {
-=======
 func makeBuildConfig(version int64, deleting bool) *buildapi.BuildConfig {
->>>>>>> 1b04cb23
 	ret := &buildapi.BuildConfig{
 		ObjectMeta: kapi.ObjectMeta{
 			Name:        configName,
@@ -150,20 +146,6 @@
 				ktestclient.NewDeleteAction("builds", "default", "build-2"),
 				ktestclient.NewDeleteAction("builds", "default", "build-4"),
 				ktestclient.NewDeleteAction("buildconfigs", "default", configName),
-<<<<<<< HEAD
-			},
-			err: false,
-		},
-		"no config, some builds": {
-			oc: newBuildListFake(makeBuildList(2)),
-			expected: []ktestclient.Action{
-				ktestclient.NewGetAction("buildconfigs", "default", configName),
-				ktestclient.NewListAction("builds", "default", kapi.ListOptions{LabelSelector: buildutil.BuildConfigSelector(configName)}),
-				ktestclient.NewDeleteAction("builds", "default", "build-1"),
-				ktestclient.NewListAction("builds", "default", kapi.ListOptions{LabelSelector: buildutil.BuildConfigSelectorDeprecated(configName)}),
-				ktestclient.NewDeleteAction("builds", "default", "build-2"),
-=======
->>>>>>> 1b04cb23
 			},
 			err: false,
 		},
@@ -171,11 +153,6 @@
 			oc: testclient.NewSimpleFake(notFound(), makeBuildList(2)),
 			expected: []ktestclient.Action{
 				ktestclient.NewGetAction("buildconfigs", "default", configName),
-<<<<<<< HEAD
-				ktestclient.NewListAction("builds", "default", kapi.ListOptions{LabelSelector: buildutil.BuildConfigSelector(configName)}),
-				ktestclient.NewListAction("builds", "default", kapi.ListOptions{LabelSelector: buildutil.BuildConfigSelectorDeprecated(configName)}),
-=======
->>>>>>> 1b04cb23
 			},
 			err: true,
 		},
