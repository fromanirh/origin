--- conflicted
+++ resolved
@@ -34,10 +34,7 @@
 	"k8s.io/kubernetes/pkg/serviceaccount"
 	"k8s.io/kubernetes/pkg/types"
 	utilerrors "k8s.io/kubernetes/pkg/util/errors"
-<<<<<<< HEAD
-=======
 	"k8s.io/kubernetes/pkg/util/metrics"
->>>>>>> 1b04cb23
 	utilruntime "k8s.io/kubernetes/pkg/util/runtime"
 	"k8s.io/kubernetes/pkg/util/sets"
 	"k8s.io/kubernetes/pkg/util/wait"
@@ -72,12 +69,9 @@
 	// MaxRetries controls the maximum number of times a particular key is retried before giving up
 	// If zero, a default max is used
 	MaxRetries int
-<<<<<<< HEAD
-=======
 
 	// This CA will be added in the secrets of service accounts
 	ServiceServingCA []byte
->>>>>>> 1b04cb23
 }
 
 // NewTokensController returns a new *TokensController.
@@ -88,27 +82,18 @@
 	}
 
 	e := &TokensController{
-<<<<<<< HEAD
-		client: cl,
-		token:  options.TokenGenerator,
-		rootCA: options.RootCA,
-=======
 		client:           cl,
 		token:            options.TokenGenerator,
 		rootCA:           options.RootCA,
 		serviceServingCA: options.ServiceServingCA,
->>>>>>> 1b04cb23
 
 		syncServiceAccountQueue: workqueue.NewRateLimitingQueue(workqueue.DefaultControllerRateLimiter()),
 		syncSecretQueue:         workqueue.NewRateLimitingQueue(workqueue.DefaultControllerRateLimiter()),
 
 		maxRetries: maxRetries,
-<<<<<<< HEAD
-=======
 	}
 	if cl != nil && cl.Core().GetRESTClient().GetRateLimiter() != nil {
 		metrics.RegisterMetricAndTrackRateLimiterUsage("serviceaccount_controller", cl.Core().GetRESTClient().GetRateLimiter())
->>>>>>> 1b04cb23
 	}
 
 	e.serviceAccounts, e.serviceAccountController = framework.NewInformer(
@@ -374,11 +359,7 @@
 func (e *TokensController) deleteToken(ns, name string, uid types.UID) ( /*retry*/ bool, error) {
 	var opts *api.DeleteOptions
 	if len(uid) > 0 {
-<<<<<<< HEAD
-		// opts = &api.DeleteOptions{Preconditions: &api.Preconditions{UID: &uid}}
-=======
 		opts = &api.DeleteOptions{Preconditions: &api.Preconditions{UID: &uid}}
->>>>>>> 1b04cb23
 	}
 	err := e.client.Core().Secrets(ns).Delete(name, opts)
 	// NotFound doesn't need a retry (it's already been deleted)
@@ -466,11 +447,7 @@
 	if _, err = serviceAccounts.Update(liveServiceAccount); err != nil {
 		// we weren't able to use the token, try to clean it up.
 		glog.V(2).Infof("deleting secret %s/%s because reference couldn't be added (%v)", secret.Namespace, secret.Name, err)
-<<<<<<< HEAD
-		deleteOpts := &api.DeleteOptions{ /*Preconditions: &api.Preconditions{UID: &createdToken.UID}*/ }
-=======
 		deleteOpts := &api.DeleteOptions{Preconditions: &api.Preconditions{UID: &createdToken.UID}}
->>>>>>> 1b04cb23
 		if deleteErr := e.client.Core().Secrets(createdToken.Namespace).Delete(createdToken.Name, deleteOpts); deleteErr != nil {
 			glog.Error(deleteErr) // if we fail, just log it
 		}
@@ -488,11 +465,7 @@
 	return false, nil
 }
 
-<<<<<<< HEAD
-func (e *TokensController) secretUpdateNeeded(secret *api.Secret) (bool, bool, bool) {
-=======
 func (e *TokensController) secretUpdateNeeded(secret *api.Secret) (bool, bool, bool, bool) {
->>>>>>> 1b04cb23
 	caData := secret.Data[api.ServiceAccountRootCAKey]
 	needsCA := len(e.rootCA) > 0 && bytes.Compare(caData, e.rootCA) != 0
 	needsServiceServingCA := len(e.serviceServingCA) > 0 && bytes.Compare(secret.Data[ServiceServingCASecretKey], e.serviceServingCA) != 0
@@ -502,21 +475,13 @@
 	tokenData := secret.Data[api.ServiceAccountTokenKey]
 	needsToken := len(tokenData) == 0
 
-<<<<<<< HEAD
-	return needsCA, needsNamespace, needsToken
-=======
 	return needsCA, needsServiceServingCA, needsNamespace, needsToken
->>>>>>> 1b04cb23
 }
 
 // generateTokenIfNeeded populates the token data for the given Secret if not already set
 func (e *TokensController) generateTokenIfNeeded(serviceAccount *api.ServiceAccount, cachedSecret *api.Secret) ( /* retry */ bool, error) {
 	// Check the cached secret to see if changes are needed
-<<<<<<< HEAD
-	if needsCA, needsNamespace, needsToken := e.secretUpdateNeeded(cachedSecret); !needsCA && !needsToken && !needsNamespace {
-=======
 	if needsCA, needsServiceServingCA, needsNamespace, needsToken := e.secretUpdateNeeded(cachedSecret); !needsCA && !needsServiceServingCA && !needsToken && !needsNamespace {
->>>>>>> 1b04cb23
 		return false, nil
 	}
 
@@ -535,13 +500,8 @@
 		return false, nil
 	}
 
-<<<<<<< HEAD
-	needsCA, needsNamespace, needsToken := e.secretUpdateNeeded(liveSecret)
-	if !needsCA && !needsToken && !needsNamespace {
-=======
 	needsCA, needsServiceServingCA, needsNamespace, needsToken := e.secretUpdateNeeded(liveSecret)
 	if !needsCA && !needsServiceServingCA && !needsToken && !needsNamespace {
->>>>>>> 1b04cb23
 		return false, nil
 	}
 
@@ -555,12 +515,9 @@
 	// Set the CA
 	if needsCA {
 		liveSecret.Data[api.ServiceAccountRootCAKey] = e.rootCA
-<<<<<<< HEAD
-=======
 	}
 	if needsServiceServingCA {
 		liveSecret.Data[ServiceServingCASecretKey] = e.serviceServingCA
->>>>>>> 1b04cb23
 	}
 	// Set the namespace
 	if needsNamespace {
